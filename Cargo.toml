[package]
name = "pikadick"
version = "0.0.0"
edition = "2021"
license = "MIT OR Apache-2.0"
readme = "README.md"
description = "yet another discord bot"
authors = [ "adumbidiot <nathaniel.daniel23@outlook.com>" ]

[dependencies]
anyhow = "1.0.68"
argh = "0.1.10"
async-rusqlite = { path = "./lib/async-rusqlite-rs", features = [ "bundled" ] }
bincode = "1.3.3"
bitflags = "1.3.2"
bytes = "1.3.0"
camino = { version = "1.1.2", features = [ "serde1" ] }
crossbeam = "0.8.2"
dashmap = "5.4.0"
deviantart = { git = "https://github.com/adumbidiot/deviantart-rs", default-features = false, features = [ "rustls-tls" ] }
fml = { path = "./lib/fml-rs", default-features = false, features = [ "rustls-tls" ] }
futures = { version = "0.3.25", features = [ "std" ], default-features = false }
heim = { version = "0.1.0-rc.1", features = [ "cpu", "virt" ] }
indexmap = "1.9.2"
insta = { path = "./lib/insta-rs", default-features = false, features = [ "rustls-tls" ] }
iqdb = { path = "./lib/iqdb-rs", default-features = false, features = [ "rustls-tls" ] }
itoa = "1.0.5"
lazy_static = "1.4.0"
nd-util = { git = "https://github.com/nathaniel-daniel/nd-util-rs", features = [ "download-to-path", "drop-remove-path" ] }
nekos = { path = "./lib/nekos-rs", default-features = false, features = [ "rustls-tls" ] }
once_cell = "1.17.0"
opentelemetry = { version = "0.18.0", features = [ "rt-tokio" ] }
opentelemetry-otlp = { version = "0.11.0", features = [ "tls", "tls-roots" ] }
parking_lot = "0.12.1"
pikadick-slash-framework = { path = "./lib/pikadick-slash-framework-rs"}
pikadick-util = { path = "./lib/pikadick-util-rs", features = [ "arc_anyhow_error", "async_lock_file", "drop_remove_file" ] }
pikadick-system-info = { path = "./lib/pikadick-system-info-rs" }
quizizz = { path = "./lib/quizizz-rs", default-features = false, features = [ "rustls-tls" ] }
r6stats = { path = "./lib/r6stats-rs", default-features = false, features = [ "rustls-tls" ] }
r6tracker = { path = "./lib/r6tracker-rs", default-features = false, features = [ "rustls-tls" ] }
rand = "0.8.5"
reddit = { git = "https://github.com/nathaniel-daniel/reddit-rs", features = [ "rustls-tls", "force-rustls-tls" ], default-features = false }
reddit-tube = { path = "./lib/reddit-tube-rs", default-features = false, features = [ "rustls-tls" ] }
regex = "1.7.1"
reqwest = { version = "0.11.13", default-features = false }
rule34 = { path = "./lib/rule34-rs", default-features = false, features = [ "rustls-tls" ] }
rusqlite = { version = "0.28.0", features = [ "bundled", "blob", "trace" ] }
ryu = "1.0.12"
sauce-nao = { git = "https://github.com/adumbidiot/sauce-nao-rs", default-features = false, features = [ "rustls-tls" ] }
<<<<<<< HEAD
serde = { version = "1.0.144", features = [ "derive" ] }
serenity = { version = "0.11.2", features = [ "client", "standard_framework", "voice", "cache" ], default-features = false }
=======
serde = { version = "1.0.152", features = [ "derive" ] }
serenity = { version = "0.11.2", features = [ "client", "standard_framework", "rustls_backend", "voice", "cache", "unstable_discord_api" ], default-features = false }
>>>>>>> ce878707
shift-orcz = { git = "https://github.com/adumbidiot/shift-client-rs", default-features = false, features = [ "rustls-tls" ] } 
songbird = "0.2.2"
systemstat = "0.2.2"
thiserror = "1.0.38"
tic-tac-toe = { path = "lib/tic-tac-toe-rs" }
tiktok = { path = "lib/tiktok-rs" }
time = "0.3.17"
tiny-skia = { version = "0.8.2", features = [ "std", "simd", "png-format" ], default-features = false }
tokio = { version = "1.24.1", features = [ "rt-multi-thread", "signal", "sync", "time", "parking_lot" ] }
tokio-ffmpeg-cli = { path = "./lib/tokio-ffmpeg-cli-rs" }
tokio-stream = "0.1.11"
toml = "0.5.10"
tonic = { version = "0.8.3", default-features = false }
tracing = "0.1.37"
tracing-appender = "0.2.2"
tracing-log = "0.1.3"
tracing-opentelemetry = "0.18.0"
tracing-subscriber = { version = "0.3.16", features = [ "env-filter", "fmt", "parking_lot" ] }
<<<<<<< HEAD
ttf-parser = "0.17.1"
twilight-cache-inmemory = "0.13.0"
twilight-gateway = "0.13.0"
twilight-http = "0.13.0"
twilight-model = "0.13.0"
twilight-util = { version = "0.13.0", features = [ "builder" ] }
=======
ttf-parser = "0.18.1"
>>>>>>> ce878707
uom = "0.31.1"
urban-dictionary = { path = "./lib/urban-dictionary-rs", default-features = false, features = [ "rustls-tls" ] }
url = "2.3.1"
xkcd = { path = "lib/xkcd-rs", default-features = false, features = [ "rustls-tls" ] }
zalgo = { git = "https://github.com/nathaniel-daniel/zalgo-rs", default-features = false }

# Optional
openssl = { version = "0.10.45", optional = true, features = [ "vendored" ] }

[features]
# Note: This is needed for cross comp
use-openssl-vendored = [ "openssl" ]

[patch.crates-io]
# Fix security advisory.
# heim = { git = "https://github.com/heim-rs/heim", rev = "b292f1535bb27c03800cdb7509fa81a40859fbbb" }
heim = { git = "https://github.com/vectordotdev/heim", branch = "update-nix" }

# `servo_arc` has UB on crates.io. This still has UB, but less and I haven't seen any issues with it yet.
# To fix this, I think https://doc.rust-lang.org/std/mem/fn.size_of_val_raw.html needs to stabilize.
servo_arc = { git = "https://github.com/servo/servo", rev = "490c215798a92aca1468a1767e3cc294f824036c" }

# Fix cross compilation, crates.io songbird does not support it
# songbird = { git = "https://github.com/adumbidiot/songbird", branch = "audiopus-0.3.0" }
# songbird requires serenity:next
serenity = { git = "https://github.com/adumbidiot/serenity", branch = "next" }
songbird = { git = "https://github.com/FelixMcFelix/songbird", branch = "symphonia" }

# Fix doc gen on stable
opentelemetry-proto = { git = "https://github.com/open-telemetry/opentelemetry-rust" }
opentelemetry-otlp = { git = "https://github.com/open-telemetry/opentelemetry-rust" }
opentelemetry_sdk = { git = "https://github.com/open-telemetry/opentelemetry-rust" }
opentelemetry_api = { git = "https://github.com/open-telemetry/opentelemetry-rust" }
opentelemetry = { git = "https://github.com/open-telemetry/opentelemetry-rust" }

[patch.'https://github.com/serenity-rs/serenity']
serenity = { git = "https://github.com/adumbidiot/serenity", branch = "next" }

# To make image drawing times sane
[profile.dev.package.tiny-skia]
opt-level = 3

# To make image encoding times sane
[profile.dev.package.png]
opt-level = 3

# To make image encoding times sane
[profile.dev.package.miniz_oxide]
opt-level = 3

# To make image encoding times sane
[profile.dev.package.crc32fast]
opt-level = 3

# Causes build warning? "profile package spec `deflate` in profile `dev` did not match any packages"
# # To make image encoding times sane
# [profile.dev.package.deflate]
# opt-level = 3

[profile.release]
lto = "fat"
codegen-units = 1
opt-level = 3
strip = "symbols"

[profile.bench]
lto = "fat"
codegen-units = 1
opt-level = 3
strip = "symbols"

# A profile to use `cargo-bloat` with
[profile.release-cargo-bloat]
inherits = "release"
codegen-units = 1
debug = true
opt-level = 3
strip = false

[workspace]
members = [ 
    "lib/*",
]

[package.metadata.deb]
name = "pikadick"
depends = "ffmpeg"
assets = [
    [ "target/release/pikadick", "usr/bin/", "700" ],
    [ "deb-config.toml", "etc/pikadick/config.toml", "600" ],
]
conf-files = [
    "etc/pikadick/config.toml",
]
maintainer-scripts = "debian/"

[package.metadata.deb.systemd-units]
enable = true
start = true

[package.metadata.rpi-deploy]
targets = [ 
    "armv7-unknown-linux-gnueabihf",
    "aarch64-unknown-linux-gnu",
]<|MERGE_RESOLUTION|>--- conflicted
+++ resolved
@@ -47,13 +47,8 @@
 rusqlite = { version = "0.28.0", features = [ "bundled", "blob", "trace" ] }
 ryu = "1.0.12"
 sauce-nao = { git = "https://github.com/adumbidiot/sauce-nao-rs", default-features = false, features = [ "rustls-tls" ] }
-<<<<<<< HEAD
-serde = { version = "1.0.144", features = [ "derive" ] }
+serde = { version = "1.0.152", features = [ "derive" ] }
 serenity = { version = "0.11.2", features = [ "client", "standard_framework", "voice", "cache" ], default-features = false }
-=======
-serde = { version = "1.0.152", features = [ "derive" ] }
-serenity = { version = "0.11.2", features = [ "client", "standard_framework", "rustls_backend", "voice", "cache", "unstable_discord_api" ], default-features = false }
->>>>>>> ce878707
 shift-orcz = { git = "https://github.com/adumbidiot/shift-client-rs", default-features = false, features = [ "rustls-tls" ] } 
 songbird = "0.2.2"
 systemstat = "0.2.2"
@@ -72,16 +67,12 @@
 tracing-log = "0.1.3"
 tracing-opentelemetry = "0.18.0"
 tracing-subscriber = { version = "0.3.16", features = [ "env-filter", "fmt", "parking_lot" ] }
-<<<<<<< HEAD
-ttf-parser = "0.17.1"
+ttf-parser = "0.18.1"
 twilight-cache-inmemory = "0.13.0"
 twilight-gateway = "0.13.0"
 twilight-http = "0.13.0"
 twilight-model = "0.13.0"
 twilight-util = { version = "0.13.0", features = [ "builder" ] }
-=======
-ttf-parser = "0.18.1"
->>>>>>> ce878707
 uom = "0.31.1"
 urban-dictionary = { path = "./lib/urban-dictionary-rs", default-features = false, features = [ "rustls-tls" ] }
 url = "2.3.1"
