[package]
name = "pikadick"
version = "0.0.0"
edition = "2021"
license = "MIT OR Apache-2.0"
readme = "README.md"
description = "yet another discord bot"
authors = [ "adumbidiot <nathaniel.daniel23@outlook.com>" ]

[dependencies]
<<<<<<< HEAD
anyhow = "1.0.62"
argh = "0.1.8"
async-rusqlite = { path = "./lib/async-rusqlite-rs", features = [ "bundled" ] }
bincode = "1.3.3"
bitflags = "1.3.2"
bytes = "1.2.1"
camino = { version = "1.1.1", features = [ "serde1" ] }
crossbeam = "0.8.2"
dashmap = "5.3.4"
deviantart = { git = "https://github.com/adumbidiot/deviantart-rs", default-features = false, features = [ "rustls-tls" ] }
fml = { path = "./lib/fml-rs", default-features = false, features = [ "rustls-tls" ] }
futures = { version = "0.3.23", features = [ "std" ], default-features = false }
=======
anyhow = "1.0.66"
argh = "0.1.9"
async-rusqlite = { path = "./lib/async-rusqlite-rs", features = [ "bundled" ] }
bincode = "1.3.3"
bitflags = "1.3.2"
bytes = "1.3.0"
camino = { version = "1.1.1", features = [ "serde1" ] }
crossbeam = "0.8.2"
dashmap = "5.4.0"
deviantart = { git = "https://github.com/adumbidiot/deviantart-rs", default-features = false, features = [ "rustls-tls" ] }
fml = { path = "./lib/fml-rs", default-features = false, features = [ "rustls-tls" ] }
futures = { version = "0.3.25", features = [ "std" ], default-features = false }
>>>>>>> 4372b3eb
heim = { version = "0.1.0-rc.1", features = [ "cpu", "virt" ] }
indexmap = "1.9.2"
insta = { path = "./lib/insta-rs", default-features = false, features = [ "rustls-tls" ] }
iqdb = { path = "./lib/iqdb-rs", default-features = false, features = [ "rustls-tls" ] }
<<<<<<< HEAD
itoa = "1.0.3"
lazy_static = "1.4.0"
nekos = { path = "./lib/nekos-rs", default-features = false, features = [ "rustls-tls" ] }
once_cell = "1.13.1"
opentelemetry = { version = "0.17.0", features = [ "rt-tokio" ] }
opentelemetry-otlp = { version = "0.10.0", features = [ "tls", "tls-roots" ] }
=======
itoa = "1.0.4"
lazy_static = "1.4.0"
nekos = { path = "./lib/nekos-rs", default-features = false, features = [ "rustls-tls" ] }
once_cell = "1.16.0"
opentelemetry = { version = "0.18.0", features = [ "rt-tokio" ] }
opentelemetry-otlp = { version = "0.11.0", features = [ "tls", "tls-roots" ] }
>>>>>>> 4372b3eb
parking_lot = "0.12.1"
pikadick-slash-framework = { path = "./lib/pikadick-slash-framework-rs"}
pikadick-util = { path = "./lib/pikadick-util-rs", features = [ "download_to_file", "arc_anyhow_error", "async_lock_file", "drop_remove_file" ] }
pikadick-system-info = { path = "./lib/pikadick-system-info-rs" }
quizizz = { path = "./lib/quizizz-rs", default-features = false, features = [ "rustls-tls" ] }
r6stats = { path = "./lib/r6stats-rs", default-features = false, features = [ "rustls-tls" ] }
r6tracker = { path = "./lib/r6tracker-rs", default-features = false, features = [ "rustls-tls" ] }
rand = "0.8.5"
reddit = { git = "https://github.com/nathaniel-daniel/reddit-rs", features = [ "force-rustls-tls" ] }
reddit-tube = { path = "./lib/reddit-tube-rs", default-features = false, features = [ "rustls-tls" ] }
regex = "1.7.0"
reqwest = { version = "0.11.13", default-features = false }
rule34 = { path = "./lib/rule34-rs", default-features = false, features = [ "rustls-tls" ] }
rusqlite = { version = "0.28.0", features = [ "bundled", "blob", "trace" ] }
ryu = "1.0.11"
sauce-nao = { git = "https://github.com/adumbidiot/sauce-nao-rs", default-features = false, features = [ "rustls-tls" ] }
<<<<<<< HEAD
serde = { version = "1.0.144", features = [ "derive" ] }
serenity = { version = "0.11.2", features = [ "client", "standard_framework", "voice", "cache" ], default-features = false }
shift-orcz = { git = "https://github.com/adumbidiot/shift-client-rs", default-features = false, features = [ "rustls-tls" ] } 
songbird = "0.2.2"
systemstat = "0.2.0"
thiserror = "1.0.32"
tic-tac-toe = { path = "lib/tic-tac-toe-rs" }
tiktok = { path = "lib/tiktok-rs" }
time = "0.3.13"
tiny-skia = { version = "0.7.0", features = [ "std", "simd", "png-format" ], default-features = false }
tokio = { version = "1.20.1", features = [ "rt-multi-thread", "signal", "sync", "time", "parking_lot" ] }
=======
serde = { version = "1.0.149", features = [ "derive" ] }
serenity = { version = "0.11.2", features = [ "client", "standard_framework", "rustls_backend", "voice", "cache", "unstable_discord_api" ], default-features = false }
shift-orcz = { git = "https://github.com/adumbidiot/shift-client-rs", default-features = false, features = [ "rustls-tls" ] } 
songbird = "0.2.2"
systemstat = "0.2.1"
thiserror = "1.0.37"
tic-tac-toe = { path = "lib/tic-tac-toe-rs" }
tiktok = { path = "lib/tiktok-rs" }
time = "0.3.17"
tiny-skia = { version = "0.8.2", features = [ "std", "simd", "png-format" ], default-features = false }
tokio = { version = "1.23.0", features = [ "rt-multi-thread", "signal", "sync", "time", "parking_lot" ] }
>>>>>>> 4372b3eb
tokio-ffmpeg-cli = { path = "./lib/tokio-ffmpeg-cli-rs" }
tokio-stream = "0.1.11"
toml = "0.5.9"
<<<<<<< HEAD
tonic = "0.6.2"
tracing = "0.1.36"
tracing-appender = "0.2.2"
tracing-log = "0.1.3"
tracing-opentelemetry = "0.17.4"
tracing-subscriber = { version = "0.3.15", features = [ "env-filter", "fmt", "parking_lot" ] }
ttf-parser = "0.15.2"
twilight-cache-inmemory = "0.13.0"
twilight-gateway = "0.13.0"
twilight-http = "0.13.0"
twilight-model = "0.13.0"
twilight-util = { version = "0.13.0", features = [ "builder" ] }
=======
tonic = "0.8.3"
tracing = "0.1.37"
tracing-appender = "0.2.2"
tracing-log = "0.1.3"
tracing-opentelemetry = "0.18.0"
tracing-subscriber = { version = "0.3.16", features = [ "env-filter", "fmt", "parking_lot" ] }
ttf-parser = "0.17.1"
>>>>>>> 4372b3eb
uom = "0.31.1"
urban-dictionary = { path = "./lib/urban-dictionary-rs", default-features = false, features = [ "rustls-tls" ] }
url = "2.3.1"
xkcd = { path = "lib/xkcd-rs", default-features = false, features = [ "rustls-tls" ] }
zalgo = { git = "https://github.com/nathaniel-daniel/zalgo-rs", default-features = false }

# Optional
openssl = { version = "0.10.44", optional = true, features = [ "vendored" ] }

[features]
# Note: This is needed for cross comp
use-openssl-vendored = [ "openssl" ]

[patch.crates-io]
# Fix security advisory.
# heim = { git = "https://github.com/heim-rs/heim", rev = "b292f1535bb27c03800cdb7509fa81a40859fbbb" }
heim = { git = "https://github.com/vectordotdev/heim", branch = "update-nix" }

# `servo_arc` has UB on crates.io. This still has UB, but less and I haven't seen any issues with it yet.
# To fix this, I think https://doc.rust-lang.org/std/mem/fn.size_of_val_raw.html needs to stabilize.
servo_arc = { git = "https://github.com/servo/servo", rev = "490c215798a92aca1468a1767e3cc294f824036c" }

# Fix cross compilation, crates.io songbird does not support it
# songbird = { git = "https://github.com/adumbidiot/songbird", branch = "audiopus-0.3.0" }
# songbird requires serenity:next
serenity = { git = "https://github.com/adumbidiot/serenity", branch = "next" }
songbird = { git = "https://github.com/FelixMcFelix/songbird", branch = "symphonia" }

<<<<<<< HEAD
=======
# Fix doc gen on stable
opentelemetry-proto = { git = "https://github.com/open-telemetry/opentelemetry-rust" }
opentelemetry-otlp = { git = "https://github.com/open-telemetry/opentelemetry-rust" }
opentelemetry_sdk = { git = "https://github.com/open-telemetry/opentelemetry-rust" }
opentelemetry_api = { git = "https://github.com/open-telemetry/opentelemetry-rust" }
opentelemetry = { git = "https://github.com/open-telemetry/opentelemetry-rust" }

>>>>>>> 4372b3eb
[patch.'https://github.com/serenity-rs/serenity']
serenity = { git = "https://github.com/adumbidiot/serenity", branch = "next" }

# To make image drawing times sane
[profile.dev.package.tiny-skia]
opt-level = 3

# To make image encoding times sane
[profile.dev.package.png]
opt-level = 3

# To make image encoding times sane
[profile.dev.package.miniz_oxide]
opt-level = 3

# To make image encoding times sane
[profile.dev.package.crc32fast]
opt-level = 3

# Causes build warning? "profile package spec `deflate` in profile `dev` did not match any packages"
# # To make image encoding times sane
# [profile.dev.package.deflate]
# opt-level = 3

[profile.release]
lto = "fat"
codegen-units = 1
opt-level = 3
strip = "symbols"

[profile.bench]
lto = "fat"
codegen-units = 1
opt-level = 3
strip = "symbols"

# A profile to use `cargo-bloat` with
[profile.release-cargo-bloat]
inherits = "release"
codegen-units = 1
debug = true
opt-level = 3
strip = false

[workspace]
members = [ 
    "lib/*",
]

[package.metadata.deb]
name = "pikadick"
depends = "ffmpeg"
assets = [
    [ "target/release/pikadick", "usr/bin/", "700" ],
    [ "deb-config.toml", "etc/pikadick/config.toml", "600" ],
]
conf-files = [
    "etc/pikadick/config.toml",
]
maintainer-scripts = "debian/"

[package.metadata.deb.systemd-units]
enable = true
start = true

[package.metadata.rpi-deploy]
targets = [ 
    "armv7-unknown-linux-gnueabihf",
    "aarch64-unknown-linux-gnu",
]<|MERGE_RESOLUTION|>--- conflicted
+++ resolved
@@ -8,20 +8,6 @@
 authors = [ "adumbidiot <nathaniel.daniel23@outlook.com>" ]
 
 [dependencies]
-<<<<<<< HEAD
-anyhow = "1.0.62"
-argh = "0.1.8"
-async-rusqlite = { path = "./lib/async-rusqlite-rs", features = [ "bundled" ] }
-bincode = "1.3.3"
-bitflags = "1.3.2"
-bytes = "1.2.1"
-camino = { version = "1.1.1", features = [ "serde1" ] }
-crossbeam = "0.8.2"
-dashmap = "5.3.4"
-deviantart = { git = "https://github.com/adumbidiot/deviantart-rs", default-features = false, features = [ "rustls-tls" ] }
-fml = { path = "./lib/fml-rs", default-features = false, features = [ "rustls-tls" ] }
-futures = { version = "0.3.23", features = [ "std" ], default-features = false }
-=======
 anyhow = "1.0.66"
 argh = "0.1.9"
 async-rusqlite = { path = "./lib/async-rusqlite-rs", features = [ "bundled" ] }
@@ -34,26 +20,16 @@
 deviantart = { git = "https://github.com/adumbidiot/deviantart-rs", default-features = false, features = [ "rustls-tls" ] }
 fml = { path = "./lib/fml-rs", default-features = false, features = [ "rustls-tls" ] }
 futures = { version = "0.3.25", features = [ "std" ], default-features = false }
->>>>>>> 4372b3eb
 heim = { version = "0.1.0-rc.1", features = [ "cpu", "virt" ] }
 indexmap = "1.9.2"
 insta = { path = "./lib/insta-rs", default-features = false, features = [ "rustls-tls" ] }
 iqdb = { path = "./lib/iqdb-rs", default-features = false, features = [ "rustls-tls" ] }
-<<<<<<< HEAD
-itoa = "1.0.3"
-lazy_static = "1.4.0"
-nekos = { path = "./lib/nekos-rs", default-features = false, features = [ "rustls-tls" ] }
-once_cell = "1.13.1"
-opentelemetry = { version = "0.17.0", features = [ "rt-tokio" ] }
-opentelemetry-otlp = { version = "0.10.0", features = [ "tls", "tls-roots" ] }
-=======
 itoa = "1.0.4"
 lazy_static = "1.4.0"
 nekos = { path = "./lib/nekos-rs", default-features = false, features = [ "rustls-tls" ] }
 once_cell = "1.16.0"
 opentelemetry = { version = "0.18.0", features = [ "rt-tokio" ] }
 opentelemetry-otlp = { version = "0.11.0", features = [ "tls", "tls-roots" ] }
->>>>>>> 4372b3eb
 parking_lot = "0.12.1"
 pikadick-slash-framework = { path = "./lib/pikadick-slash-framework-rs"}
 pikadick-util = { path = "./lib/pikadick-util-rs", features = [ "download_to_file", "arc_anyhow_error", "async_lock_file", "drop_remove_file" ] }
@@ -70,21 +46,8 @@
 rusqlite = { version = "0.28.0", features = [ "bundled", "blob", "trace" ] }
 ryu = "1.0.11"
 sauce-nao = { git = "https://github.com/adumbidiot/sauce-nao-rs", default-features = false, features = [ "rustls-tls" ] }
-<<<<<<< HEAD
 serde = { version = "1.0.144", features = [ "derive" ] }
 serenity = { version = "0.11.2", features = [ "client", "standard_framework", "voice", "cache" ], default-features = false }
-shift-orcz = { git = "https://github.com/adumbidiot/shift-client-rs", default-features = false, features = [ "rustls-tls" ] } 
-songbird = "0.2.2"
-systemstat = "0.2.0"
-thiserror = "1.0.32"
-tic-tac-toe = { path = "lib/tic-tac-toe-rs" }
-tiktok = { path = "lib/tiktok-rs" }
-time = "0.3.13"
-tiny-skia = { version = "0.7.0", features = [ "std", "simd", "png-format" ], default-features = false }
-tokio = { version = "1.20.1", features = [ "rt-multi-thread", "signal", "sync", "time", "parking_lot" ] }
-=======
-serde = { version = "1.0.149", features = [ "derive" ] }
-serenity = { version = "0.11.2", features = [ "client", "standard_framework", "rustls_backend", "voice", "cache", "unstable_discord_api" ], default-features = false }
 shift-orcz = { git = "https://github.com/adumbidiot/shift-client-rs", default-features = false, features = [ "rustls-tls" ] } 
 songbird = "0.2.2"
 systemstat = "0.2.1"
@@ -94,24 +57,9 @@
 time = "0.3.17"
 tiny-skia = { version = "0.8.2", features = [ "std", "simd", "png-format" ], default-features = false }
 tokio = { version = "1.23.0", features = [ "rt-multi-thread", "signal", "sync", "time", "parking_lot" ] }
->>>>>>> 4372b3eb
 tokio-ffmpeg-cli = { path = "./lib/tokio-ffmpeg-cli-rs" }
 tokio-stream = "0.1.11"
 toml = "0.5.9"
-<<<<<<< HEAD
-tonic = "0.6.2"
-tracing = "0.1.36"
-tracing-appender = "0.2.2"
-tracing-log = "0.1.3"
-tracing-opentelemetry = "0.17.4"
-tracing-subscriber = { version = "0.3.15", features = [ "env-filter", "fmt", "parking_lot" ] }
-ttf-parser = "0.15.2"
-twilight-cache-inmemory = "0.13.0"
-twilight-gateway = "0.13.0"
-twilight-http = "0.13.0"
-twilight-model = "0.13.0"
-twilight-util = { version = "0.13.0", features = [ "builder" ] }
-=======
 tonic = "0.8.3"
 tracing = "0.1.37"
 tracing-appender = "0.2.2"
@@ -119,7 +67,11 @@
 tracing-opentelemetry = "0.18.0"
 tracing-subscriber = { version = "0.3.16", features = [ "env-filter", "fmt", "parking_lot" ] }
 ttf-parser = "0.17.1"
->>>>>>> 4372b3eb
+twilight-cache-inmemory = "0.13.0"
+twilight-gateway = "0.13.0"
+twilight-http = "0.13.0"
+twilight-model = "0.13.0"
+twilight-util = { version = "0.13.0", features = [ "builder" ] }
 uom = "0.31.1"
 urban-dictionary = { path = "./lib/urban-dictionary-rs", default-features = false, features = [ "rustls-tls" ] }
 url = "2.3.1"
@@ -148,8 +100,6 @@
 serenity = { git = "https://github.com/adumbidiot/serenity", branch = "next" }
 songbird = { git = "https://github.com/FelixMcFelix/songbird", branch = "symphonia" }
 
-<<<<<<< HEAD
-=======
 # Fix doc gen on stable
 opentelemetry-proto = { git = "https://github.com/open-telemetry/opentelemetry-rust" }
 opentelemetry-otlp = { git = "https://github.com/open-telemetry/opentelemetry-rust" }
@@ -157,7 +107,6 @@
 opentelemetry_api = { git = "https://github.com/open-telemetry/opentelemetry-rust" }
 opentelemetry = { git = "https://github.com/open-telemetry/opentelemetry-rust" }
 
->>>>>>> 4372b3eb
 [patch.'https://github.com/serenity-rs/serenity']
 serenity = { git = "https://github.com/adumbidiot/serenity", branch = "next" }
 
