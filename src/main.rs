--- conflicted
+++ resolved
@@ -347,13 +347,10 @@
     xkcd,
     tic_tac_toe,
     iqdb,
-<<<<<<< HEAD
-    sauce_nao
-=======
     reddit,
     leave,
-    stop
->>>>>>> efbf6a84
+    stop,
+    sauce_nao,
 )]
 struct General;
 
