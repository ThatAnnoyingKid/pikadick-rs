--- conflicted
+++ resolved
@@ -105,15 +105,12 @@
     pub tic_tac_toe_data: TicTacToeData,
     /// The iqdb client
     pub iqdb_client: IqdbClient,
-<<<<<<< HEAD
     /// The sauce nao client
     pub sauce_nao_client: SauceNaoClient,
-=======
     /// TikTokData
     pub tiktok_data: TikTokData,
     /// Encoder Task
     pub encoder_task: EncoderTask,
->>>>>>> efbf6a84
 
     /// The database
     pub db: Database,
@@ -159,12 +156,9 @@
             xkcd_client: Default::default(),
             tic_tac_toe_data: Default::default(),
             iqdb_client: Default::default(),
-<<<<<<< HEAD
             sauce_nao_client: SauceNaoClient::new(config.sauce_nao.api_key.as_str()),
-=======
             tiktok_data,
             encoder_task,
->>>>>>> efbf6a84
 
             db,
 
