use bitflags::bitflags;
use rusqlite::{
    types::{
        FromSql,
        FromSqlError,
        FromSqlResult,
        ToSqlOutput,
        ValueRef,
    },
    ToSql,
};
use serenity::{
    model::prelude::*,
    utils::parse_username,
};
use std::{
    borrow::Cow,
    str::FromStr,
};

/// A Tic-Tac-Toe game
#[derive(Debug, Copy, Clone)]
pub struct TicTacToeGame {
    /// The game board
    pub board: tic_tac_toe::Board,
    /// The x player
    pub x_player: TicTacToePlayer,
    /// The o player
    pub o_player: TicTacToePlayer,
}

impl TicTacToeGame {
    /// Make a new [`TicTacToeGame`].
    pub(super) fn new(x_player: TicTacToePlayer, o_player: TicTacToePlayer) -> Self {
        Self {
            board: Default::default(),
            x_player,
            o_player,
        }
    }

    /// Get whos turn it is
    pub fn get_team_turn(&self) -> tic_tac_toe::Team {
        self.board.get_turn()
    }

    /// Get the player for the given team.
    pub fn get_player(&self, team: tic_tac_toe::Team) -> TicTacToePlayer {
        match team {
            tic_tac_toe::Team::X => self.x_player,
            tic_tac_toe::Team::O => self.o_player,
        }
    }

    /// Get the player whos turn it is
    pub fn get_player_turn(&self) -> TicTacToePlayer {
        self.get_player(self.get_team_turn())
    }

    /// Try to make a move.
    ///
    /// # Returns
    /// Returns true if successful.
    pub fn try_move(&mut self, index: u8, team: tic_tac_toe::Team) -> bool {
        if index >= tic_tac_toe::NUM_TILES || self.board.get(index).is_some() {
            false
        } else {
            self.board = self.board.set(index, Some(team));
            true
        }
    }

    /// Get the opponent of the given user in this [`TicTacToeGame`].
    pub fn get_opponent(&self, player: TicTacToePlayer) -> Option<TicTacToePlayer> {
        match (player == self.x_player, player == self.o_player) {
            (false, false) => None,
            (false, true) => Some(self.x_player),
            (true, false) => Some(self.o_player),
            (true, true) => Some(player), // Player is playing themselves
        }
    }

    /// Iterate over all [`TicTacToePlayer`]s.
    ///
    /// Order is X player, O player.
    /// This will include computer players.
    /// Convert players into [`UserId`]s and filter if you want human players.
    pub fn iter_players(&self) -> impl Iterator<Item = TicTacToePlayer> + '_ {
        let mut count = 0;
        std::iter::from_fn(move || {
            let ret = match count {
                0 => self.x_player,
                1 => self.o_player,
                _c => return None,
            };
            count += 1;
            Some(ret)
        })
    }
}

#[derive(Debug, Clone)]
pub struct TicTacToePlayerParseError(std::num::ParseIntError);

impl std::fmt::Display for TicTacToePlayerParseError {
    fn fmt(&self, f: &mut std::fmt::Formatter<'_>) -> std::fmt::Result {
        "invalid player".fmt(f)
    }
}

impl std::error::Error for TicTacToePlayerParseError {
    fn source(&self) -> Option<&(dyn std::error::Error + 'static)> {
        Some(&self.0)
    }
}

/// A player of Tic-Tac-Toe
#[derive(Debug, Copy, Clone, Eq, PartialEq, Hash)]
pub enum TicTacToePlayer {
    /// AI player
    Computer,

    /// Another user
    User(UserId),
}

impl TicTacToePlayer {
    /// Check if this player is a computer
    pub fn is_computer(self) -> bool {
        matches!(self, Self::Computer)
    }

    /// Check if this player is a user
    pub fn is_user(self) -> bool {
        matches!(self, Self::User(_))
    }

    /// Extract the user id if this is a user
    pub fn get_user(self) -> Option<UserId> {
        match self {
            Self::Computer => None,
            Self::User(user_id) => Some(user_id),
        }
    }
}

impl From<TicTacToePlayer> for Cow<'static, str> {
    fn from(player: TicTacToePlayer) -> Self {
        match player {
            TicTacToePlayer::Computer => "computer".into(),
            TicTacToePlayer::User(id) => id.to_string().into(),
        }
    }
}

impl FromStr for TicTacToePlayer {
    type Err = TicTacToePlayerParseError;

    fn from_str(input: &str) -> Result<Self, Self::Err> {
        if input.eq_ignore_ascii_case("computer") {
            Ok(Self::Computer)
        } else if let Some(user_id) = parse_username(input) {
            Ok(Self::User(UserId(user_id)))
        } else {
            Ok(Self::User(UserId(
                input.parse().map_err(TicTacToePlayerParseError)?,
            )))
        }
    }
}

impl From<UserId> for TicTacToePlayer {
    fn from(user_id: UserId) -> Self {
        Self::User(user_id)
    }
}

impl ToSql for TicTacToePlayer {
    fn to_sql(&self) -> rusqlite::Result<ToSqlOutput<'_>> {
        match self {
            Self::Computer => Ok(ToSqlOutput::Borrowed(ValueRef::Null)),
            Self::User(id) => Ok(ToSqlOutput::Borrowed(ValueRef::Integer(i64::from(*id)))),
        }
    }
}

impl FromSql for TicTacToePlayer {
    fn column_result(value: ValueRef<'_>) -> FromSqlResult<Self> {
        match value {
            ValueRef::Integer(int) => Ok(Self::User(UserId(int as u64))),
            ValueRef::Null => Ok(Self::Computer),
            _ => Err(FromSqlError::InvalidType),
        }
    }
}

/// A String wrapper for a [`GuildId`]
///
/// This is "<u64>.to_string()" if a guild, or "empty" if not.
#[derive(Debug, Copy, Clone)]
pub struct MaybeGuildString {
    pub guild_id: Option<GuildId>,
}

impl From<Option<GuildId>> for MaybeGuildString {
    fn from(guild_id: Option<GuildId>) -> Self {
        Self { guild_id }
    }
}

impl ToSql for MaybeGuildString {
    fn to_sql(&self) -> rusqlite::Result<ToSqlOutput<'_>> {
        match self.guild_id {
            Some(guild_id) => Ok(ToSqlOutput::from(guild_id.to_string())),
            None => Ok(ToSqlOutput::Borrowed(ValueRef::Text(b"empty"))),
        }
    }
}

impl FromSql for MaybeGuildString {
    fn column_result(value: ValueRef<'_>) -> FromSqlResult<Self> {
        let text = value.as_str()?;
        match text.parse::<u64>() {
            Ok(guild_id) => Ok(MaybeGuildString {
                guild_id: Some(GuildId(guild_id)),
            }),
            Err(e) => {
                if text == "empty" {
                    Ok(MaybeGuildString { guild_id: None })
                } else {
                    Err(FromSqlError::Other(Box::new(e)))
                }
            }
        }
    }
}

/// Tic-Tac-Toe scores
#[derive(Debug, Copy, Clone, Eq, PartialEq, Hash)]
pub struct TicTacToeScore {
    /// Wins
    pub wins: u64,
    /// Losses
    pub losses: u64,
    /// Ties
    pub ties: u64,
    /// The number of times the player has conceded
    pub concedes: u64,
}

/// Top Player Tic-Tac-Toe scores
#[derive(Debug, Copy, Clone, Eq, PartialEq, Hash)]
pub struct TicTacToeTopPlayerScore {
    /// The score
    pub score: i64,
    /// The player
    pub player: UserId,
    /// Wins
    pub wins: u64,
    /// Losses
    pub losses: u64,
    /// Ties
    pub ties: u64,
    /// The number of times the player has conceded
    pub concedes: u64,
}

bitflags! {
    /// Flags for TikTok embeds
    pub struct TikTokEmbedFlags: u32 {
        /// Whether embeds are enabled
        const ENABLED = 1 << 0;
<<<<<<< HEAD

=======
>>>>>>> 6ad7aa0b
        /// Whether the bot should delete old links
        const DELETE_LINK = 1 << 1;
    }
}

impl ToSql for TikTokEmbedFlags {
    fn to_sql(&self) -> rusqlite::Result<ToSqlOutput<'_>> {
        Ok(self.bits().into())
    }
}

impl FromSql for TikTokEmbedFlags {
    fn column_result(value: ValueRef<'_>) -> FromSqlResult<Self> {
        let value = value.as_i64()?;
        let value = u32::try_from(value).map_err(|_e| FromSqlError::OutOfRange(value))?;

        Self::from_bits(value).ok_or_else(|| FromSqlError::OutOfRange(value.into()))
    }
}

impl Default for TikTokEmbedFlags {
    fn default() -> Self {
        Self::empty()
    }
}<|MERGE_RESOLUTION|>--- conflicted
+++ resolved
@@ -270,10 +270,6 @@
     pub struct TikTokEmbedFlags: u32 {
         /// Whether embeds are enabled
         const ENABLED = 1 << 0;
-<<<<<<< HEAD
-
-=======
->>>>>>> 6ad7aa0b
         /// Whether the bot should delete old links
         const DELETE_LINK = 1 << 1;
     }
