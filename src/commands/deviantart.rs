use crate::{
    client_data::{
        CacheStatsBuilder,
        CacheStatsProvider,
    },
    util::{
        TimedCache,
        TimedCacheEntry,
    },
    BotContext,
    Database,
};
use anyhow::Context as _;
<<<<<<< HEAD
use deviantart::SearchResults;
use pikadick_slash_framework::{
    ClientData,
    FromOptions,
=======
use deviantart::Deviation;
use rand::seq::IteratorRandom;
use serenity::{
    framework::standard::{
        macros::command,
        Args,
        CommandResult,
    },
    model::prelude::*,
    prelude::*,
>>>>>>> 3d343ab5
};
use rand::seq::IteratorRandom;
use std::{
    sync::Arc,
    time::Instant,
};
use tracing::{
    error,
    info,
};
use twilight_model::http::interaction::{
    InteractionResponse,
    InteractionResponseType,
};
use twilight_util::builder::InteractionResponseDataBuilder;

const DATA_STORE_NAME: &str = "deviantart";
const COOKIE_KEY: &str = "cookie-store";

/// A caching deviantart client
#[derive(Clone, Debug)]
pub struct DeviantartClient {
    client: deviantart::Client,
    search_cache: TimedCache<String, Vec<Deviation>>,
}

impl DeviantartClient {
    /// Make a new [`DeviantartClient`].
    pub async fn new(db: &Database) -> anyhow::Result<Self> {
        use std::io::BufReader;

        let client = deviantart::Client::new();

        let cookie_data: Option<Vec<u8>> = db
            .store_get(DATA_STORE_NAME, COOKIE_KEY)
            .await
            .context("failed to get cookie data")?;

        match cookie_data {
            Some(cookie_data) => {
                client
                    .load_json_cookies(BufReader::new(std::io::Cursor::new(cookie_data)))
                    .await?;
            }
            None => {
                info!("could not load cookie data");
            }
        }

        Ok(DeviantartClient {
            client,
            search_cache: TimedCache::new(),
        })
    }

    /// Signs in if necessary
    pub async fn sign_in(
        &self,
        db: &Database,
        username: &str,
        password: &str,
    ) -> anyhow::Result<()> {
        if !self.client.is_logged_in_online().await? {
            info!("re-signing in");
            self.client.sign_in(username, password).await?;

            // Store the new cookies
            let cookie_store = self.client.cookie_store.clone();
            let cookie_data = tokio::task::spawn_blocking(move || {
                let mut cookie_data = Vec::with_capacity(1_000_000); // 1 MB
                cookie_store
                    .lock()
                    .expect("cookie store is poisoned")
                    .save_json(&mut cookie_data)
                    .map_err(deviantart::WrapBoxError)?;
                anyhow::Result::<_>::Ok(cookie_data)
            })
            .await??;
            db.store_put(DATA_STORE_NAME, COOKIE_KEY, cookie_data)
                .await?;
        }

        Ok(())
    }

    /// Search for deviantart images with a cache.
    pub async fn search(
        &self,
        db: &Database,
        username: &str,
        password: &str,
        query: &str,
    ) -> anyhow::Result<Arc<TimedCacheEntry<Vec<Deviation>>>> {
        if let Some(entry) = self.search_cache.get_if_fresh(query) {
            return Ok(entry);
        }

        let start = Instant::now();
        self.sign_in(db, username, password)
            .await
            .context("failed to log in to deviantart")?;
        let mut search_cursor = self.client.search(query, None);
        search_cursor
            .next_page()
            .await
            .context("failed to search")?;
        let list = search_cursor
            .take_current_deviations()
            .expect("missing page")
            .context("failed to process results")?;
        let ret = self.search_cache.insert_and_get(String::from(query), list);

        info!("searched deviantart in {:?}", start.elapsed());

        Ok(ret)
    }
}

impl CacheStatsProvider for DeviantartClient {
    fn publish_cache_stats(&self, cache_stats_builder: &mut CacheStatsBuilder) {
        cache_stats_builder.publish_stat(
            "deviantart",
            "search_cache",
            self.search_cache.len() as f32,
        );
    }
}

<<<<<<< HEAD
#[derive(Debug, pikadick_slash_framework::FromOptions)]
struct DeviantArtOptions {
    #[pikadick_slash_framework(description = "What to look up")]
    query: String,
}

pub fn create_slash_command() -> anyhow::Result<pikadick_slash_framework::Command<BotContext>> {
    pikadick_slash_framework::CommandBuilder::<BotContext>::new()
        .name("deviantart")
        .description("Get art from deviantart")
        .arguments(DeviantArtOptions::get_argument_params()?.into_iter())
        .on_process(
            |client_data, interaction, args: DeviantArtOptions| async move {
                let deviantart_client = &client_data.inner.deviantart_client;
                let database = &client_data.inner.database;
                let config = &client_data.inner.config;
                let interaction_client = client_data.interaction_client();
                let mut response_data = InteractionResponseDataBuilder::new();

                let query = args.query.as_str();
                info!("Searching for '{query}' on deviantart");

                let result = deviantart_client
                    .search(
                        database,
                        &config.deviantart.username,
                        &config.deviantart.password,
                        query,
                    )
                    .await
                    .with_context(|| format!("failed to search '{query}' on deviantart"));

                match result.as_ref().map(|entry| entry.data()).map(|data| {
                    data.deviations
                        .iter()
                        .filter_map(|deviation| {
                            if deviation.is_image() {
                                Some(
                                    deviation
                                        .get_image_download_url()
                                        .or_else(|| deviation.get_fullview_url()),
                                )
                            } else if deviation.is_film() {
                                Some(deviation.get_best_video_url().cloned())
                            } else {
                                None
                            }
                        })
                        .choose(&mut rand::thread_rng())
                }) {
                    Ok(Some(Some(url))) => {
                        response_data = response_data.content(url);
                    }
                    Ok(Some(None)) => {
                        error!("deviantart deviation missing asset url: {:?}", result);
                        response_data =
                            response_data.content("Missing url. This is probably a bug.");
                    }
                    Ok(None) => {
                        response_data = response_data.content("No results");
                    }
                    Err(e) => {
                        error!("{e:?}");
                        response_data = response_data.content(format!("{e:?}"));
=======
#[command]
#[description("Get art from deviantart")]
#[usage("<query>")]
#[example("sun")]
#[min_args(1)]
#[max_args(1)]
#[checks(Enabled)]
#[bucket("default")]
async fn deviantart(ctx: &Context, msg: &Message, mut args: Args) -> CommandResult {
    let data_lock = ctx.data.read().await;
    let client_data = data_lock
        .get::<ClientDataKey>()
        .expect("missing clientdata");
    let client = client_data.deviantart_client.clone();
    let db = client_data.db.clone();
    let config = client_data.config.clone();
    drop(data_lock);

    let query = args.trimmed().quoted().current().expect("missing query");

    info!("Searching for '{}' on deviantart", query);

    let mut loading = LoadingReaction::new(ctx.http.clone(), msg);

    match client
        .search(
            &db,
            &config.deviantart.username,
            &config.deviantart.password,
            query,
        )
        .await
    {
        Ok(entry) => {
            let data = entry.data();
            let choice = data
                .iter()
                .filter_map(|deviation| {
                    if deviation.is_image() {
                        Some(
                            deviation
                                .get_image_download_url()
                                .or_else(|| deviation.get_fullview_url()),
                        )
                    } else if deviation.is_film() {
                        Some(deviation.get_best_video_url().cloned())
                    } else {
                        None
>>>>>>> 3d343ab5
                    }
                }

                let response_data = response_data.build();
                let response = InteractionResponse {
                    kind: InteractionResponseType::ChannelMessageWithSource,
                    data: Some(response_data),
                };
                interaction_client
                    .create_response(interaction.id, interaction.token.as_str(), &response)
                    .exec()
                    .await
                    .context("failed to send response")?;

                deviantart_client.search_cache.trim();

                Ok(())
            },
        )
        .build()
        .context("failed to build")
}<|MERGE_RESOLUTION|>--- conflicted
+++ resolved
@@ -11,24 +11,11 @@
     Database,
 };
 use anyhow::Context as _;
-<<<<<<< HEAD
-use deviantart::SearchResults;
 use pikadick_slash_framework::{
     ClientData,
     FromOptions,
-=======
+};
 use deviantart::Deviation;
-use rand::seq::IteratorRandom;
-use serenity::{
-    framework::standard::{
-        macros::command,
-        Args,
-        CommandResult,
-    },
-    model::prelude::*,
-    prelude::*,
->>>>>>> 3d343ab5
-};
 use rand::seq::IteratorRandom;
 use std::{
     sync::Arc,
@@ -156,7 +143,6 @@
     }
 }
 
-<<<<<<< HEAD
 #[derive(Debug, pikadick_slash_framework::FromOptions)]
 struct DeviantArtOptions {
     #[pikadick_slash_framework(description = "What to look up")]
@@ -190,7 +176,7 @@
                     .with_context(|| format!("failed to search '{query}' on deviantart"));
 
                 match result.as_ref().map(|entry| entry.data()).map(|data| {
-                    data.deviations
+                    data
                         .iter()
                         .filter_map(|deviation| {
                             if deviation.is_image() {
@@ -221,56 +207,6 @@
                     Err(e) => {
                         error!("{e:?}");
                         response_data = response_data.content(format!("{e:?}"));
-=======
-#[command]
-#[description("Get art from deviantart")]
-#[usage("<query>")]
-#[example("sun")]
-#[min_args(1)]
-#[max_args(1)]
-#[checks(Enabled)]
-#[bucket("default")]
-async fn deviantart(ctx: &Context, msg: &Message, mut args: Args) -> CommandResult {
-    let data_lock = ctx.data.read().await;
-    let client_data = data_lock
-        .get::<ClientDataKey>()
-        .expect("missing clientdata");
-    let client = client_data.deviantart_client.clone();
-    let db = client_data.db.clone();
-    let config = client_data.config.clone();
-    drop(data_lock);
-
-    let query = args.trimmed().quoted().current().expect("missing query");
-
-    info!("Searching for '{}' on deviantart", query);
-
-    let mut loading = LoadingReaction::new(ctx.http.clone(), msg);
-
-    match client
-        .search(
-            &db,
-            &config.deviantart.username,
-            &config.deviantart.password,
-            query,
-        )
-        .await
-    {
-        Ok(entry) => {
-            let data = entry.data();
-            let choice = data
-                .iter()
-                .filter_map(|deviation| {
-                    if deviation.is_image() {
-                        Some(
-                            deviation
-                                .get_image_download_url()
-                                .or_else(|| deviation.get_fullview_url()),
-                        )
-                    } else if deviation.is_film() {
-                        Some(deviation.get_best_video_url().cloned())
-                    } else {
-                        None
->>>>>>> 3d343ab5
                     }
                 }
 
