mod ascii_table;
mod encoder_task;
mod loading_reaction;
mod timed_cache;
pub mod twilight_loading_reaction;

pub use self::{
    ascii_table::AsciiTable,
    encoder_task::EncoderTask,
    loading_reaction::LoadingReaction,
    timed_cache::{
        TimedCache,
        TimedCacheEntry,
    },
    twilight_loading_reaction::TwilightLoadingReaction,
};
pub use nd_util::{
    download_to_file,
    with_push_extension,
    DropRemovePath,
};
pub use pikadick_util::{
    ArcAnyhowError,
    AsyncLockFile,
    DropRemoveFile,
<<<<<<< HEAD
};

/// Check if a host is a reddit host
pub fn is_reddit_host(url_host: &url::Host<&str>) -> bool {
    matches!(url_host, url::Host::Domain("www.reddit.com" | "reddit.com"))
}

/// Check if a url host is a tiktok host
pub fn is_tiktok_host(url_host: &url::Host<&str>) -> bool {
    matches!(
        url_host,
        url::Host::Domain("vm.tiktok.com" | "tiktok.com" | "www.tiktok.com")
    )
}

/// Get the file extension from a url
pub fn get_extension_from_url(url: &url::Url) -> Option<&str> {
    Some(url.path_segments()?.rev().next()?.rsplit_once('.')?.1)
}
=======
    RequestMap,
};
>>>>>>> 229c6a40
<|MERGE_RESOLUTION|>--- conflicted
+++ resolved
@@ -23,7 +23,7 @@
     ArcAnyhowError,
     AsyncLockFile,
     DropRemoveFile,
-<<<<<<< HEAD
+    RequestMap,
 };
 
 /// Check if a host is a reddit host
@@ -42,8 +42,4 @@
 /// Get the file extension from a url
 pub fn get_extension_from_url(url: &url::Url) -> Option<&str> {
     Some(url.path_segments()?.rev().next()?.rsplit_once('.')?.1)
-}
-=======
-    RequestMap,
-};
->>>>>>> 229c6a40
+}