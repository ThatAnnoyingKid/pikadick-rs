--- conflicted
+++ resolved
@@ -100,10 +100,9 @@
     # Blocked on removing heim
     { name = "nix", version = "0.23.1" },
     
-<<<<<<< HEAD
     # Blocked on updating or removing opentelemetry
     { name = "rustls-native-certs", version = "0.5.0" },
-=======
+    
     # Blocked on many crates moving to the next version of `windows`
     { name = "windows_x86_64_msvc", version = "0.36.1" },
     { name = "windows-sys", version = "0.36.1" },
@@ -113,7 +112,6 @@
     
     # Blocked on cookie-store moving to idna 0.3
     { name = "idna", version = "0.2.3" },
->>>>>>> 3d343ab5
 ]
 
 # Mostly soundness denies since the advisory lacks a section for soundess bugs
@@ -179,8 +177,5 @@
     "https://github.com/FelixMcFelix/Symphonia",
     # "https://github.com/bheisler/criterion.rs",
     "https://github.com/adumbidiot/sauce-nao-rs",
-<<<<<<< HEAD
-=======
     "https://github.com/adumbidiot/deviantart-rs",
->>>>>>> 3d343ab5
 ]