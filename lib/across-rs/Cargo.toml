[package]
name = "across"
version = "0.0.0"
edition = "2021"

[dependencies]
<<<<<<< HEAD
anyhow = "1.0.62"
argh = "0.1.8"
cargo_metadata = "0.15.0"
serde = { version = "1.0.144", features = [ "derive" ] }
=======
anyhow = "1.0.66"
argh = "0.1.9"
cargo_metadata = "0.15.2"
serde = { version = "1.0.149", features = [ "derive" ] }
>>>>>>> 4372b3eb
toml = "0.5.9"<|MERGE_RESOLUTION|>--- conflicted
+++ resolved
@@ -4,15 +4,8 @@
 edition = "2021"
 
 [dependencies]
-<<<<<<< HEAD
-anyhow = "1.0.62"
-argh = "0.1.8"
-cargo_metadata = "0.15.0"
-serde = { version = "1.0.144", features = [ "derive" ] }
-=======
 anyhow = "1.0.66"
 argh = "0.1.9"
 cargo_metadata = "0.15.2"
 serde = { version = "1.0.149", features = [ "derive" ] }
->>>>>>> 4372b3eb
 toml = "0.5.9"