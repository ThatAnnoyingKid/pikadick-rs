[package]
name = "sauce-nao"
version = "0.0.0"
<<<<<<< HEAD
edition = "2018"
license = "MIT"
=======
edition = "2021"
license = "MIT OR APACHE-2.0"
>>>>>>> efbf6a84

[[bin]]
name = "sauce-nao"
path = "src/main.rs"
required-features = [ "cli" ]

[dependencies]
reqwest = { version = "0.11.10", default-features = false, features = [ "json", "stream", "multipart" ] }
serde = { version = "1.0.137", features = [ "derive" ] }
serde_json = "1.0.81"
thiserror = "1.0.31"
tokio = { version = "1.18.2", features = [ "fs" ] }
tokio-util = { version = "0.7.2", features = ["codec"] }
url = { version = "2.2.2", features = [ "serde" ] }

# Optional
anyhow = { version = "1.0.57", optional = true }
argh = { version = "0.1.7", optional = true }
dirs-next = { version = "2.0.0", optional = true }
toml = { version = "0.5.9", optional = true }

[dev-dependencies]
tokio = { version = "1.18.2", features = [ "macros" ] }

[features]
default = [ "reqwest/default-tls" ]

native-tls = [ "reqwest/native-tls" ]
rustls-tls = [ "reqwest/rustls-tls" ]

cli = [ 
    "anyhow", 
    "argh",  
    "dirs-next",
    "tokio/rt-multi-thread",
    "toml",
]<|MERGE_RESOLUTION|>--- conflicted
+++ resolved
@@ -1,13 +1,8 @@
 [package]
 name = "sauce-nao"
 version = "0.0.0"
-<<<<<<< HEAD
-edition = "2018"
-license = "MIT"
-=======
 edition = "2021"
 license = "MIT OR APACHE-2.0"
->>>>>>> efbf6a84
 
 [[bin]]
 name = "sauce-nao"
