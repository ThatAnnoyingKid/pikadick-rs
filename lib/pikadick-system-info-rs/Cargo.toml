--- conflicted
+++ resolved
@@ -6,15 +6,9 @@
 
 [dependencies]
 cfg-if = "1.0.0"
-<<<<<<< HEAD
-once_cell = "1.13.1"
-platforms = "3.0.1"
-thiserror = "1.0.32"
-=======
 once_cell = "1.16.0"
 platforms = "3.0.2"
 thiserror = "1.0.37"
->>>>>>> 4372b3eb
 
 [target.'cfg(target_os = "windows")'.dependencies]
 windows-sys = { version = "0.42.0", features = [ "Win32_System_SystemInformation", "Win32_System_WindowsProgramming", "Win32_Foundation", "Win32_System_Diagnostics_Debug", "Win32_System_SystemServices", "Win32_System_Threading" ] }
@@ -22,14 +16,7 @@
 
 [target.'cfg(target_os = "linux")'.dependencies]
 nix = { version = "0.25.0", features = [ "hostname", "feature" ], default-features = false }
-<<<<<<< HEAD
-libc = "0.2.132"
-
-[dev-dependencies]
-time = { version = "0.3.13", features = [ "local-offset" ] }
-=======
 libc = "0.2.138"
 
 [dev-dependencies]
-time = { version = "0.3.17", features = [ "local-offset" ] }
->>>>>>> 4372b3eb
+time = { version = "0.3.17", features = [ "local-offset" ] }