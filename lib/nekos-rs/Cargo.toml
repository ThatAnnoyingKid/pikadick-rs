--- conflicted
+++ resolved
@@ -11,22 +11,6 @@
 required-features = [ "cli" ]
 
 [dependencies]
-<<<<<<< HEAD
-itoa = "1.0.3"
-reqwest = { version = "0.11.11", default-features = false, features = [ "json" ] }
-serde = { version = "1.0.144", features = [ "derive" ] }
-serde_json = "1.0.85"
-thiserror = "1.0.32"
-tokio = { version = "1.20.1", features = [ "io-util" ] }
-url = "2.2.2"
-
-# Optional
-argh = { version = "0.1.8", optional = true }
-anyhow = { version = "1.0.62", optional = true }
-
-[dev-dependencies]
-tokio = { version = "1.20.1", features = [ "macros" ] }
-=======
 itoa = "1.0.4"
 reqwest = { version = "0.11.13", default-features = false, features = [ "json" ] }
 serde = { version = "1.0.149", features = [ "derive" ] }
@@ -41,7 +25,6 @@
 
 [dev-dependencies]
 tokio = { version = "1.23.0", features = [ "macros" ] }
->>>>>>> 4372b3eb
 
 [features]
 default = [ "reqwest/default-tls" ]
