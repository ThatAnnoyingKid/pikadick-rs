[package]
name = "async-rusqlite"
version = "0.0.0"
edition = "2021"
license = "MIT OR Apache-2.0"

[dependencies]
rusqlite = "0.28.0"
<<<<<<< HEAD
thiserror = "1.0.32"
tokio = { version = "1.20.1", features = [ "rt", "sync" ] }
=======
thiserror = "1.0.37"
tokio = { version = "1.23.0", features = [ "rt", "sync" ] }
>>>>>>> 4372b3eb

[features]
bundled = [ "rusqlite/bundled" ]<|MERGE_RESOLUTION|>--- conflicted
+++ resolved
@@ -6,13 +6,8 @@
 
 [dependencies]
 rusqlite = "0.28.0"
-<<<<<<< HEAD
-thiserror = "1.0.32"
-tokio = { version = "1.20.1", features = [ "rt", "sync" ] }
-=======
 thiserror = "1.0.37"
 tokio = { version = "1.23.0", features = [ "rt", "sync" ] }
->>>>>>> 4372b3eb
 
 [features]
 bundled = [ "rusqlite/bundled" ]