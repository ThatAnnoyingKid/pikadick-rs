[package]
name = "insta"
version = "0.0.0"
authors = [ "adumbidiot <nathaniel.daniel23@outlook.com>" ]
edition = "2021"
license = "MIT OR Apache-2.0"

[[bin]]
name = "insta"
path = "src/main.rs"
required-features = [ "cli" ]

[dependencies]
cookie_store = "0.19.0"
once_cell = "1.17.0"
regex = "1.7.1"
reqwest = { version = "0.11.14", features = [ "cookies", "gzip", "json" ], default-features = false }
reqwest_cookie_store = "0.5.0"
scraper = { version = "0.14.0", default-features = false }
serde = { version = "1.0.152", features = [ "derive" ] }
serde_json = "1.0.91"
thiserror = "1.0.38"
tokio = { version = "1.24.1", features = [ "rt" ] }
url = { version = "2.3.1", features = [ "serde" ] }

# Optional
argh = { version = "0.1.10", optional = true }
anyhow = { version = "1.0.68", optional = true }
nd-util = { git = "https://github.com/nathaniel-daniel/nd-util-rs", features = [ "download-to-path" ], optional = true }
directories-next = { version = "2.0.0", optional = true }
<<<<<<< HEAD
=======
tokio = { version = "1.25.0", optional = true }
>>>>>>> 229c6a40
toml_edit = { version = "0.17.1", optional = true }

[dev-dependencies]
tokio = { version = "1.25.0", features = [ "macros", "parking_lot" ] }

[features]
default = [ "reqwest/default-tls" ]

native-tls = [ "reqwest/native-tls" ]
rustls-tls = [ "reqwest/rustls-tls" ]

cli = [
    "argh",
    "anyhow",
    "directories-next",
    "nd-util",
    "tokio/rt-multi-thread",
    "tokio/fs",
    "toml_edit",
]<|MERGE_RESOLUTION|>--- conflicted
+++ resolved
@@ -20,7 +20,7 @@
 serde = { version = "1.0.152", features = [ "derive" ] }
 serde_json = "1.0.91"
 thiserror = "1.0.38"
-tokio = { version = "1.24.1", features = [ "rt" ] }
+tokio = { version = "1.25.0", features = [ "rt" ] }
 url = { version = "2.3.1", features = [ "serde" ] }
 
 # Optional
@@ -28,10 +28,6 @@
 anyhow = { version = "1.0.68", optional = true }
 nd-util = { git = "https://github.com/nathaniel-daniel/nd-util-rs", features = [ "download-to-path" ], optional = true }
 directories-next = { version = "2.0.0", optional = true }
-<<<<<<< HEAD
-=======
-tokio = { version = "1.25.0", optional = true }
->>>>>>> 229c6a40
 toml_edit = { version = "0.17.1", optional = true }
 
 [dev-dependencies]
