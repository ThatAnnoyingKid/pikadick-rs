--- conflicted
+++ resolved
@@ -16,39 +16,22 @@
 regex = "1.7.1"
 reqwest = { version = "0.11.13", features = [ "cookies", "gzip", "json" ], default-features = false }
 reqwest_cookie_store = "0.5.0"
-<<<<<<< HEAD
 scraper = { version = "0.13.0", default-features = false }
-serde = { version = "1.0.149", features = [ "derive" ] }
-serde_json = "1.0.89"
-thiserror = "1.0.37"
-tokio = { version = "1.20.1", features = [ "rt" ] }
-url = { version = "2.3.1", features = [ "serde" ] }
-
-# Optional
-argh = { version = "0.1.9", optional = true }
-anyhow = { version = "1.0.66", optional = true }
-pikadick-util = { path = "../pikadick-util-rs", features = [ "download_to_file", "drop_remove_file" ], optional = true }
-directories-next = { version = "2.0.0", optional = true }
-toml_edit = { version = "0.15.0", optional = true }
-
-[dev-dependencies]
-tokio = { version = "1.20.1", features = [ "macros", "parking_lot" ] }
-=======
 serde = { version = "1.0.152", features = [ "derive" ] }
 serde_json = "1.0.91"
 thiserror = "1.0.38"
+tokio = { version = "1.24.1", features = [ "rt" ] }
 url = { version = "2.3.1", features = [ "serde" ] }
 
 # Optional
 argh = { version = "0.1.10", optional = true }
 anyhow = { version = "1.0.68", optional = true }
+pikadick-util = { path = "../pikadick-util-rs", features = [ "download_to_file", "drop_remove_file" ], optional = true }
 directories-next = { version = "2.0.0", optional = true }
-tokio = { version = "1.24.1", optional = true }
 toml_edit = { version = "0.17.1", optional = true }
 
 [dev-dependencies]
 tokio = { version = "1.24.1", features = [ "macros", "parking_lot" ] }
->>>>>>> ce878707
 
 [features]
 default = [ "reqwest/default-tls" ]
