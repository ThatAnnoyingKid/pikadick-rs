--- conflicted
+++ resolved
@@ -15,19 +15,12 @@
 once_cell = "1.13.1"
 regex = "1.6.0"
 reqwest = { version = "0.11.11", features = [ "cookies", "gzip", "json" ], default-features = false }
-<<<<<<< HEAD
-reqwest_cookie_store = "0.3.0"
+reqwest_cookie_store = "0.4.0"
 scraper = { version = "0.13.0", default-features = false }
-serde = { version = "1.0.144", features = ["derive"] }
+serde = { version = "1.0.144", features = [ "derive" ] }
 serde_json = "1.0.85"
 thiserror = "1.0.32"
 tokio = { version = "1.20.1", features = [ "rt" ]}
-=======
-reqwest_cookie_store = "0.4.0"
-serde = { version = "1.0.140", features = [ "derive" ] }
-serde_json = "1.0.82"
-thiserror = "1.0.31"
->>>>>>> 3d343ab5
 url = { version = "2.2.2", features = [ "serde" ] }
 
 # Optional
