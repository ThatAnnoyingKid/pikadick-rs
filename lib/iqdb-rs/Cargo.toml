[package]
name = "iqdb"
version = "0.0.0"
edition = "2021"
license = "MIT OR Apache-2.0"

[[bin]]
name = "iqdb"
path = "src/main.rs"
required-features = [ "cli" ]

[dependencies]
lazy_static = "1.4.0"
reqwest = { version = "0.11.13", default-features = false, features = [ "multipart", "stream" ] }
scraper = { version = "0.13.0", default-features = false }
<<<<<<< HEAD
thiserror = "1.0.32"
tokio = { version = "1.20.1", features = [ "fs", "rt" ] }
tokio-util = { version = "0.7.3", features = ["codec"] }
url = "2.2.2"

# Optional
anyhow = { version = "1.0.62", optional = true }
argh = { version = "0.1.8", optional = true }

[dev-dependencies]
tokio = { version = "1.20.1", features = [ "macros" ] }
=======
thiserror = "1.0.37"
tokio = { version = "1.23.0", features = [ "fs", "rt" ] }
tokio-util = { version = "0.7.4", features = ["codec"] }
url = "2.3.1"

# Optional
anyhow = { version = "1.0.66", optional = true }
argh = { version = "0.1.9", optional = true }

[dev-dependencies]
tokio = { version = "1.23.0", features = [ "macros" ] }
>>>>>>> 4372b3eb

[features]
default = [ "reqwest/default-tls" ]

native-tls = [ "reqwest/native-tls" ]
rustls-tls = [ "reqwest/rustls-tls" ]

cli = [
    "anyhow",
    "argh",
    "tokio/rt-multi-thread",
]<|MERGE_RESOLUTION|>--- conflicted
+++ resolved
@@ -13,19 +13,6 @@
 lazy_static = "1.4.0"
 reqwest = { version = "0.11.13", default-features = false, features = [ "multipart", "stream" ] }
 scraper = { version = "0.13.0", default-features = false }
-<<<<<<< HEAD
-thiserror = "1.0.32"
-tokio = { version = "1.20.1", features = [ "fs", "rt" ] }
-tokio-util = { version = "0.7.3", features = ["codec"] }
-url = "2.2.2"
-
-# Optional
-anyhow = { version = "1.0.62", optional = true }
-argh = { version = "0.1.8", optional = true }
-
-[dev-dependencies]
-tokio = { version = "1.20.1", features = [ "macros" ] }
-=======
 thiserror = "1.0.37"
 tokio = { version = "1.23.0", features = [ "fs", "rt" ] }
 tokio-util = { version = "0.7.4", features = ["codec"] }
@@ -37,7 +24,6 @@
 
 [dev-dependencies]
 tokio = { version = "1.23.0", features = [ "macros" ] }
->>>>>>> 4372b3eb
 
 [features]
 default = [ "reqwest/default-tls" ]
