--- conflicted
+++ resolved
@@ -9,16 +9,6 @@
 lazy_static = "1.4.0"
 reqwest = { version = "0.11.13", default-features = false, features = [ "cookies", "json" ] }
 scraper = { version = "0.13.0", default-features = false }
-<<<<<<< HEAD
-serde = { version = "1.0.144", features = [ "derive" ] } 
-serde_json = "1.0.85"
-thiserror = "1.0.32"
-tokio = { version = "1.20.1", features = [ "rt" ] }
-url = { version = "2.2.2", features = [ "serde" ] }
-
-[dev-dependencies]
-tokio = { version = "1.20.1", features = [ "macros" ] }
-=======
 serde = { version = "1.0.149", features = [ "derive" ] } 
 serde_json = "1.0.89"
 thiserror = "1.0.37"
@@ -27,7 +17,6 @@
 
 [dev-dependencies]
 tokio = { version = "1.23.0", features = [ "macros" ] }
->>>>>>> 4372b3eb
 
 [features]
 default = [ "reqwest/default-tls" ]
