--- conflicted
+++ resolved
@@ -6,18 +6,6 @@
 
 [dependencies]
 bitflags = "1.3.2"
-<<<<<<< HEAD
-futures = { version = "0.3.23", features = [ "std" ], default-features = false }
-once_cell = "1.13.1"
-regex = "1.6.0"
-thiserror = "1.0.32"
-tokio = { version = "1.20.1", features = [ "process" ] }
-tokio-stream = { version = "0.1.9", features = [ "io-util" ] }
-tracing = "0.1.36"
-
-[dev-dependencies]
-tokio = { version = "1.20.1", features = [ "rt", "macros" ] }
-=======
 futures = { version = "0.3.25", features = [ "std" ], default-features = false }
 once_cell = "1.16.0"
 regex = "1.7.0"
@@ -27,5 +15,4 @@
 tracing = "0.1.37"
 
 [dev-dependencies]
-tokio = { version = "1.23.0", features = [ "rt", "macros" ] }
->>>>>>> 4372b3eb
+tokio = { version = "1.23.0", features = [ "rt", "macros" ] }