--- conflicted
+++ resolved
@@ -4,17 +4,6 @@
 edition = "2021"
 
 [dependencies]
-<<<<<<< HEAD
-anyhow = "1.0.62"
-argh = "0.1.8"
-cargo_metadata = "0.15.0"
-serde = { version = "1.0.144", features = [ "derive" ] }
-serde_json = "1.0.85"
-ssh2 = { version = "0.9.3", features = [ "vendored-openssl", "openssl-on-win32" ] }
-toml = "0.5.9"
-rand = "0.8.5"
-indicatif = "0.16.2"
-=======
 anyhow = "1.0.66"
 argh = "0.1.9"
 cargo_metadata = "0.15.2"
@@ -24,5 +13,4 @@
 toml = "0.5.9"
 rand = "0.8.5"
 indicatif = "0.17.2"
->>>>>>> 4372b3eb
 camino = "1.1.1"