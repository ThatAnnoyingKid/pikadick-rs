[package]
name = "rule34"
version = "0.0.0"
authors = [ "ProfessionalProgrammers <rusty.bois.bios.rusty@gmail.com>" ]
edition = "2021"
license = "MIT OR Apache-2.0"

[[bin]]
name = "rule34"
required-features = [ "cli" ]
path = "src/cli/main.rs"

[dependencies]
<<<<<<< HEAD
itoa = "1.0.3"
=======
itoa = "1.0.4"
>>>>>>> 4372b3eb
lazy_static = "1.4.0"
quick-xml = { version = "0.26.0", features = [ "serialize" ] }
reqwest = { version = "0.11.13", default-features = false, features = [ "json", "brotli" ] }
scraper = { version = "0.13.0", default-features = false }
<<<<<<< HEAD
serde = { version = "1.0.144", features = [ "derive" ] }
thiserror = "1.0.32"
tokio = "1.20.1"
url = { version = "2.2.2", features = [ "serde" ] }
serde_json = "1.0.85"

# Optional
argh = { version = "0.1.8", optional = true }
anyhow = { version = "1.0.62", optional = true }

[dev-dependencies]
tokio = { version = "1.20.1", features = [ "macros" ] }
=======
serde = { version = "1.0.149", features = [ "derive" ] }
thiserror = "1.0.37"
tokio = "1.23.0"
url = { version = "2.3.1", features = [ "serde" ] }
serde_json = "1.0.89"

# Optional
argh = { version = "0.1.9", optional = true }
anyhow = { version = "1.0.66", optional = true }

[dev-dependencies]
tokio = { version = "1.23.0", features = [ "macros" ] }
>>>>>>> 4372b3eb

[features]
# Use reqwest's default by default.
default = [ "default-tls" ]

# Use the default TLS for this platform. 
# This is reqwest's default.
default-tls = [ "reqwest/default-tls" ]

# Use native-tls for TLS
native-tls = [ "reqwest/native-tls" ]

# Use rustls for TLS
rustls-tls = [ "reqwest/rustls-tls" ]

cli = [
    "argh",
    "anyhow",
    "tokio/rt-multi-thread",
    "tokio/fs",
]<|MERGE_RESOLUTION|>--- conflicted
+++ resolved
@@ -11,29 +11,11 @@
 path = "src/cli/main.rs"
 
 [dependencies]
-<<<<<<< HEAD
-itoa = "1.0.3"
-=======
 itoa = "1.0.4"
->>>>>>> 4372b3eb
 lazy_static = "1.4.0"
 quick-xml = { version = "0.26.0", features = [ "serialize" ] }
 reqwest = { version = "0.11.13", default-features = false, features = [ "json", "brotli" ] }
 scraper = { version = "0.13.0", default-features = false }
-<<<<<<< HEAD
-serde = { version = "1.0.144", features = [ "derive" ] }
-thiserror = "1.0.32"
-tokio = "1.20.1"
-url = { version = "2.2.2", features = [ "serde" ] }
-serde_json = "1.0.85"
-
-# Optional
-argh = { version = "0.1.8", optional = true }
-anyhow = { version = "1.0.62", optional = true }
-
-[dev-dependencies]
-tokio = { version = "1.20.1", features = [ "macros" ] }
-=======
 serde = { version = "1.0.149", features = [ "derive" ] }
 thiserror = "1.0.37"
 tokio = "1.23.0"
@@ -46,7 +28,6 @@
 
 [dev-dependencies]
 tokio = { version = "1.23.0", features = [ "macros" ] }
->>>>>>> 4372b3eb
 
 [features]
 # Use reqwest's default by default.
