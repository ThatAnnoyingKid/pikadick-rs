[package]
name = "pikadick-slash-framework"
version = "0.0.0"
edition = "2021"
license = "MIT"

[dependencies]
pikadick-slash-framework-derive = { path = "../pikadick-slash-framework-derive-rs" }
<<<<<<< HEAD
thiserror = "1.0.37"
tracing = "0.1.37"
twilight-http = { version = "0.13.0", default-features = false }
twilight-model = { version = "0.13.0", default-features = false }
twilight-util = { version = "0.13.0", features = [ "builder" ], default-features = false }
=======
serenity = { version = "0.11.2", features = [ "client", "rustls_backend", "builder", "gateway", "model", "unstable_discord_api" ], default-features = false }
thiserror = "1.0.38"
tracing = "0.1.37"
>>>>>>> ce878707
<|MERGE_RESOLUTION|>--- conflicted
+++ resolved
@@ -6,14 +6,8 @@
 
 [dependencies]
 pikadick-slash-framework-derive = { path = "../pikadick-slash-framework-derive-rs" }
-<<<<<<< HEAD
-thiserror = "1.0.37"
+thiserror = "1.0.38"
 tracing = "0.1.37"
 twilight-http = { version = "0.13.0", default-features = false }
 twilight-model = { version = "0.13.0", default-features = false }
-twilight-util = { version = "0.13.0", features = [ "builder" ], default-features = false }
-=======
-serenity = { version = "0.11.2", features = [ "client", "rustls_backend", "builder", "gateway", "model", "unstable_discord_api" ], default-features = false }
-thiserror = "1.0.38"
-tracing = "0.1.37"
->>>>>>> ce878707
+twilight-util = { version = "0.13.0", features = [ "builder" ], default-features = false }